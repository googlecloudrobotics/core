--- conflicted
+++ resolved
@@ -393,14 +393,10 @@
 	numBytes := 0
 	for responseChunk := range responseChunksChan {
 		// TODO(b/130706300): detect dropped connection and end request in broker
-<<<<<<< HEAD
-		if _, err = w.Write(bytes); err != nil {
+		if _, err = w.Write(responseChunk.Body); err != nil {
 			delete(s.b.resp, backendReq.GetId())
 			return
 		}
-=======
-		_, _ = w.Write(responseChunk.Body)
->>>>>>> 2ba4efe1
 		if flush, ok := w.(http.Flusher); ok {
 			flush.Flush()
 		}
